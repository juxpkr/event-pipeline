import os
from pathlib import Path
from dotenv import load_dotenv
from pyspark.sql import SparkSession


def find_project_root() -> Path:
    # 현재 파일 위치에서부터 상위로 이동하며 .env 파일이 있는 프로젝트 루트를 찾는다.
    current_path = Path(__file__).resolve()

    # current_path가 루트 디렉토리('/')가 될 때까지 반복
    while current_path != current_path.parent:
        if (current_path / ".env").is_file():
            return current_path
        current_path = current_path.parent
    # 최상위까지 갔는데도 .env를 못 찾으면 에러 발생
    raise FileNotFoundError("Project root with .env file not found.")


def get_spark_session(app_name: str, master: str = None) -> SparkSession:
    # .env 파일과 환경 변수를 읽고, 프로젝트에서 표준으로 사용할 SparkSession을 생성하고 반환한다.

    # 동적 탐색 로직으로 .env 파일 경로 찾기
    try:
        project_root = find_project_root()
        load_dotenv(dotenv_path=(project_root / ".env"))
    except FileNotFoundError:
        print("Warning: .env file not found. Using default environment variables.")

    # .env 파일에서 버전 정보 읽기
    delta_spark_version = os.getenv("DELTA_SPARK_VERSION")
    hadoop_aws_version = os.getenv("HADOOP_AWS_VERSION")
    aws_sdk_version = os.getenv("AWS_SDK_VERSION")
    spark_kafka_version = os.getenv("SPARK_KAFKA_VERSION")
    postgres_jdbc_version = os.getenv("POSTGRESQL_JDBC_VERSION")
    scala_version = os.getenv("SCALA_VERSION", "2.12")

    packages = [
        f"io.delta:delta-core_{scala_version}:{delta_spark_version}",
        f"org.apache.hadoop:hadoop-aws:{hadoop_aws_version}",
        f"com.amazonaws:aws-java-sdk-bundle:{aws_sdk_version}",
        f"org.apache.spark:spark-sql-kafka-0-10_{scala_version}:{spark_kafka_version}",
        f"org.postgresql:postgresql:{postgres_jdbc_version}",
    ]

    builder = (
        SparkSession.builder.appName(app_name)
        .config("spark.jars.packages", ",".join(packages))
        .config("spark.hadoop.fs.s3a.endpoint", os.getenv("MINIO_ENDPOINT"))
        .config("spark.hadoop.fs.s3a.access.key", os.getenv("MINIO_ACCESS_KEY"))
        .config("spark.hadoop.fs.s3a.secret.key", os.getenv("MINIO_SECRET_KEY"))
        .config("spark.hadoop.fs.s3a.path.style.access", "true")
        .config("spark.hadoop.fs.s3a.impl", "org.apache.hadoop.fs.s3a.S3AFileSystem")
        .config("spark.sql.extensions", "io.delta.sql.DeltaSparkSessionExtension")
        .config(
            "spark.sql.catalog.spark_catalog",
            "org.apache.spark.sql.delta.catalog.DeltaCatalog",
        )
<<<<<<< HEAD
=======
        .config("spark.sql.catalogImplementation", "hive")
        .enableHiveSupport()
>>>>>>> 779a59c4
    )

    # master 주소가 인자로 들어온 경우에만 설정 (Jupyter에서 클러스터 접속 시)
    if master:
        builder = builder.master(master)

    return builder.getOrCreate()<|MERGE_RESOLUTION|>--- conflicted
+++ resolved
@@ -56,11 +56,8 @@
             "spark.sql.catalog.spark_catalog",
             "org.apache.spark.sql.delta.catalog.DeltaCatalog",
         )
-<<<<<<< HEAD
-=======
         .config("spark.sql.catalogImplementation", "hive")
         .enableHiveSupport()
->>>>>>> 779a59c4
     )
 
     # master 주소가 인자로 들어온 경우에만 설정 (Jupyter에서 클러스터 접속 시)
