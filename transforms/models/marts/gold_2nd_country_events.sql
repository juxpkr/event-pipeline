-- models/marts/gold_2nd_country_events.sql
-- [골드 테이블] 국가 레벨

-- 증분 모델 (Incremental Model) 설정
{{ config(
    materialized='incremental',
    unique_key=['event_date', 'actor1_country', 'actor2_country']
) }}

WITH events AS (
    -- 증분 처리를 위해 매핑된 Silver 데이터 참조
    SELECT * FROM {{ ref('stg_seed_mapping') }}
)

SELECT
    event_date,

    mp_actor1_geo_country_iso AS actor1_geo_iso,
    mp_actor1_geo_country_eng AS actor1_geo_eng,
    mp_actor1_geo_country_kor AS actor1_geo_kor,
    actor1_geo_lat,
    actor1_geo_long,

    mp_actor2_geo_country_iso AS actor2_geo_iso,
    mp_actor2_geo_country_eng AS actor2_geo_eng,
    mp_actor2_geo_country_kor AS actor2_geo_kor,
    actor2_geo_lat,
    actor2_geo_long,

    mp_action_geo_country_iso AS action_geo_iso,
    mp_action_geo_country_eng AS action_geo_eng,
    mp_action_geo_country_kor AS action_geo_kor,
    action_geo_lat,
    action_geo_long,

    -- 기본 집계 지표
    AVG(goldstein_scale) AS avg_goldstein_scale,
    SUM(num_mentions) AS total_mentions,
    SUM(num_sources) AS total_sources,
    SUM(num_articles) AS total_articles,
    AVG(avg_tone) AS avg_tone,
    COUNT(*) AS count_event,

    -- (추천) 추가 정보: 어떤 종류의 이벤트가 주로 발생했는지 파악
    COUNT(CASE WHEN quad_class = 1 THEN 1 END) AS count_class1,
    COUNT(CASE WHEN quad_class = 2 THEN 1 END) AS count_class2,
    COUNT(CASE WHEN quad_class = 3 THEN 1 END) AS count_class3,
    COUNT(CASE WHEN quad_class = 4 THEN 1 END) AS count_class4,
    
    CURRENT_TIMESTAMP() AS updated_at   -- SQL문이 실행된 시점

FROM
    events
WHERE
    -- Actor1과 Actor2가 모두 국가 단위이고, 서로 다른 국가일 때의 이벤트만 필터링
<<<<<<< HEAD
    mp_actor1_affiliation_country IS NOT NULL
    AND mp_actor2_affiliation_country IS NOT NULL
    AND mp_actor1_affiliation_country != mp_actor2_affiliation_country

{% if is_incremental() %}
  -- 이 모델이 이미 데이터를 가지고 있다면,
  -- 최신 날짜보다 더 새로운 데이터만 처리
    AND event_date > (SELECT MAX(event_date) FROM {{ this }})

{% endif %}
=======
    mp_actor1_geo_country_eng IS NOT NULL
    AND mp_actor2_geo_country_eng IS NOT NULL
    AND mp_actor1_geo_country_eng != mp_actor2_geo_country_eng
>>>>>>> fa3a111f
GROUP BY
    event_date,
    actor1_geo_iso,
    actor1_geo_eng,
    actor1_geo_kor,
    actor1_geo_lat,
    actor1_geo_long,
    actor2_geo_iso,
    actor2_geo_eng,
    actor2_geo_kor,
    actor2_geo_lat,
    actor2_geo_long,
    action_geo_iso,
    action_geo_eng,
    action_geo_kor,
    action_geo_lat,
    action_geo_long
ORDER BY
    event_date DESC,
<<<<<<< HEAD
    event_count DESC
=======
    count_event DESC
>>>>>>> fa3a111f
<|MERGE_RESOLUTION|>--- conflicted
+++ resolved
@@ -53,22 +53,16 @@
     events
 WHERE
     -- Actor1과 Actor2가 모두 국가 단위이고, 서로 다른 국가일 때의 이벤트만 필터링
-<<<<<<< HEAD
-    mp_actor1_affiliation_country IS NOT NULL
-    AND mp_actor2_affiliation_country IS NOT NULL
-    AND mp_actor1_affiliation_country != mp_actor2_affiliation_country
-
+    mp_actor1_geo_country_eng IS NOT NULL
+    AND mp_actor2_geo_country_eng IS NOT NULL
+    AND mp_actor1_geo_country_eng != mp_actor2_geo_country_eng
+    
 {% if is_incremental() %}
   -- 이 모델이 이미 데이터를 가지고 있다면,
   -- 최신 날짜보다 더 새로운 데이터만 처리
     AND event_date > (SELECT MAX(event_date) FROM {{ this }})
 
 {% endif %}
-=======
-    mp_actor1_geo_country_eng IS NOT NULL
-    AND mp_actor2_geo_country_eng IS NOT NULL
-    AND mp_actor1_geo_country_eng != mp_actor2_geo_country_eng
->>>>>>> fa3a111f
 GROUP BY
     event_date,
     actor1_geo_iso,
@@ -88,8 +82,4 @@
     action_geo_long
 ORDER BY
     event_date DESC,
-<<<<<<< HEAD
-    event_count DESC
-=======
-    count_event DESC
->>>>>>> fa3a111f
+    count_event DESC