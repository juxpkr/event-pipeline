--- conflicted
+++ resolved
@@ -41,7 +41,6 @@
     events
 WHERE
     event_date IS NOT NULL
-<<<<<<< HEAD
     AND mp_action_location_country IS NOT NULL
 
 {% if is_incremental() %}
@@ -51,20 +50,11 @@
 
 {% endif %}
 
-=======
     AND mp_action_geo_country_eng IS NOT NULL
->>>>>>> fa3a111f
 GROUP BY
     event_date,
     action_geo_iso,
     action_geo_name
 ORDER BY
     event_date DESC,
-<<<<<<< HEAD
-    country_name
-
-
-
-=======
-    action_geo_name
->>>>>>> fa3a111f
+    action_geo_name