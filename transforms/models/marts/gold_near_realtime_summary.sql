--- conflicted
+++ resolved
@@ -38,26 +38,6 @@
     {% endif %}
 ),
 
-<<<<<<< HEAD
-{% if is_incremental() %}
--- CTE 2: (증분 시에만 실행) Z-Score 계산을 위해 과거 30일간 새로운 데이터 가져오기
-historical_for_zscore AS (
-    SELECT global_event_id, goldstein_scale, avg_tone, event_date, processed_at
-    FROM {{ this }}   -- 자기 자신(이미 만들어진 gold 테이블)을 참조
-    WHERE event_date >= DATE_SUB((SELECT MAX(event_date) FROM new_events), 30)
-    AND processed_at <= (SELECT MAX(processed_at) FROM {{ this }}) -- 이미 처리된 데이터만
-),
-
--- CTE 3: (증분 시에만 실행) 신규 + 과거 데이터를 합쳐 Z-Score 계산용 데이터셋 생성
-unioned_for_zscore AS (
-    SELECT global_event_id, goldstein_scale, avg_tone FROM new_events
-    UNION ALL
-    SELECT global_event_id, goldstein_scale, avg_tone FROM historical_for_zscore
-),
-{% endif %}
-
--- CTE 4: Z-Score 계산
-=======
 -- {% if is_incremental() %}
 -- -- CTE 2: (증분 시에만 실행) Z-Score 계산에 필요한 과거 데이터 선택(최근 30일)
 -- historical_for_zscore AS (
@@ -85,7 +65,6 @@
 -- ),
 
 -- [수정] CTE 2: Z-Score 계산을 'new_events' 범위 내에서만 수행하도록 단순화합니다.
->>>>>>> 0f644ec8
 z_score_calculation AS (
     SELECT
         global_event_id,
