--- conflicted
+++ resolved
@@ -30,11 +30,7 @@
 -- CTE 2: (증분 시에만 실행) Z-Score 계산을 위해 과거 30일간 새로운 데이터 가져오기
 historical_for_zscore AS (
     SELECT global_event_id, goldstein_scale, avg_tone, event_date, processed_at
-<<<<<<< HEAD
-    FROM {{ ref('stg_seed_mapping') }} -- 원본 staging 테이블에서 직접 가져오기
-=======
     FROM {{ this }}   -- 자기 자신(이미 만들어진 gold 테이블)을 참조
->>>>>>> 0c8a04da
     WHERE event_date >= DATE_SUB((SELECT MAX(event_date) FROM new_events), 30)
     AND processed_at <= (SELECT MAX(processed_at) FROM {{ this }}) -- 이미 처리된 데이터만
 ),
