-- [Staging Layer] : models/staging/stg_seed_mapping.sql
-- Version : 2.0
-- GDELT events의 코드성 데이터 매핑
-- View로 작동하므로, 증분 관련 코드를 제거함

{{ config(materialized='view')}}

WITH source_data AS (SELECT * FROM {{ source('gdelt_silver_layer', 'gdelt_events') }}),
    event_root_codes AS (SELECT * FROM {{ ref('event_root_codes') }}),
    event_detail_codes AS (SELECT * FROM {{ ref('event_detail_codes') }}),
    quad_class_codes AS (SELECT * FROM {{ ref('event_quad_class_codes') }}),
    geo_type_codes AS (SELECT * FROM {{ ref('geo_type_codes') }}),
    country_codes AS (SELECT * FROM {{ ref('geo_country_codes') }}),
    role_codes AS (SELECT * FROM {{ ref('actor_role_codes') }}),
    organization_codes AS (SELECT * FROM {{ ref('actor_organization_codes') }}),
    ethnic_codes AS (SELECT * FROM {{ ref('actor_ethnic_group_codes') }}),
    religion_codes AS (SELECT * FROM {{ ref('actor_religion_codes') }})

SELECT
    -- 이벤트 기본 정보
    src.global_event_id,
    src.event_date,
    -- src.is_root_event,
    CASE 
        WHEN src.is_root_event = 1 THEN true
        ELSE false 
    END AS is_root_event,   -- Boolean 변환
    -- src.event_code,
    -- src.event_base_code,
    -- src.event_root_code,
    evtr.description AS mp_event_categories,   -- 이벤트 루트 설명
    COALESCE(evtd.description, evtr.description) AS mp_event_info,   -- 이벤트 상세 설명
    src.quad_class,
    quad.description AS mp_quad_class,
    src.goldstein_scale,
    src.num_mentions,
    src.num_sources,
    src.num_articles,
    src.avg_tone,

    -- 행위자1(Actor1) 정보(지리 포함) 매핑
    src.actor1_code,
    src.actor1_name,
    -- src.actor1_country_code,
    a1_iso.current_iso_code AS mp_actor1_from_country_iso,
    a1_iso.name_eng AS mp_actor1_from_country_eng,   -- 행위자1 '소속' 국가명(영문)
    a1_iso.name_kor AS mp_actor1_from_country_kor,   -- 행위자1 '소속' 국가명(국문)
    -- src.actor1_known_group_code,
    a1_org.description AS mp_actor1_organization,
    a1_org.type AS mp_actor1_organization_type,
    -- src.actor1_ethnic_code,
    a1_eth.description AS mp_actor1_ethnic,
    -- src.actor1_religion1_code,
    -- src.actor1_religion2_code,
    a1_rel.description AS mp_actor1_religion,
    a1_rel.type AS mp_actor1_religion_type,
    -- src.actor1_type1_code,
    -- src.actor1_type2_code,
    -- src.actor1_type3_code,
    a1_role.description AS mp_actor1_role,
    a1_role.type AS mp_actor1_role_type,
    -- src.actor1_geo_type,
    a1_geo.description AS mp_actor1_geo_type,
    src.actor1_geo_fullname,
    -- src.actor1_geo_country_code,
    a1_fips.current_iso_code AS mp_actor1_geo_country_iso,
    a1_fips.name_eng AS mp_actor1_geo_country_eng,   -- 행위자1 행동 '위치' 국가명(영문)
    a1_fips.name_kor AS mp_actor1_geo_country_kor,   -- 행위자1 행동 '위치' 국가명(국문)
    -- src.actor1_geo_adm1_code,
    src.actor1_geo_lat,
    src.actor1_geo_long,
    -- src.actor1_geo_feature_id,
 
    -- 행위자2(Actor2) 정보(지리 포함) 매핑
    src.actor2_code,
    src.actor2_name,
    -- src.actor2_country_code,
    a2_iso.current_iso_code AS mp_actor2_from_country_iso,
    a2_iso.name_eng AS mp_actor2_from_country_eng,  -- 행위자2 '소속' 국가명(영문)
    a2_iso.name_kor AS mp_actor2_from_country_kor,  -- 행위자2 '소속' 국가명(국문)
    -- src.actor2_known_group_code,
    a2_org.description AS mp_actor2_organization,
    a2_org.type AS mp_actor2_organization_type,
    -- src.actor2_ethnic_code,
    a2_eth.description AS mp_actor2_ethnic,
    -- src.actor2_religion1_code,
    -- src.actor2_religion2_code,
    a2_rel.description AS mp_actor2_religion,
    a2_rel.type AS mp_actor2_religion_type,
    -- src.actor2_type1_code,
    -- src.actor2_type2_code,
    -- src.actor2_type3_code,
    a2_role.description AS mp_actor2_role,
    a2_role.type AS mp_actor2_role_type,
    -- src.actor2_geo_type,
    a2_geo.description AS mp_actor2_geo_type,
    src.actor2_geo_fullname,
    src.actor2_geo_country_code,
    a2_fips.current_iso_code AS mp_actor2_geo_country_iso,
    a2_fips.name_eng AS mp_actor2_geo_country_eng,   -- 행위자2 행동 '위치' 국가명(영문)
    a2_fips.name_kor AS mp_actor2_geo_country_kor,   -- 행위자2 행동 '위치' 국가명(국문)
    -- src.actor2_geo_adm1_code,
    src.actor2_geo_lat,
    src.actor2_geo_long,
    -- src.actor2_geo_feature_id,

    -- 이벤트 지리(Action_geo) 정보 매핑
    -- src.action_geo_type,
    ac_geo.description AS mp_action_geo_type,
    src.action_geo_fullname,
    -- src.action_geo_country_code,
    ac_fips.current_iso_code AS mp_action_geo_country_iso,
    ac_fips.name_eng AS mp_action_geo_country_eng,   -- 이벤트 발생 '위치' 국가명(영문)
    ac_fips.name_kor AS mp_action_geo_country_kor,   -- 이벤트 발생 '위치' 국가명(국문)
    -- src.action_geo_adm1_code,
    src.action_geo_lat,
    src.action_geo_long,
    -- src.action_geo_feature_id,

    -- 데이터 관리용 정보
    src.date_added,
    src.source_url,
    src.processed_at,
    src.source_file

FROM
    source_data AS src

-- 이벤트 정보
LEFT JOIN event_root_codes AS evtr ON src.event_root_code = evtr.code
LEFT JOIN event_detail_codes AS evtd ON src.event_code = evtd.code
LEFT JOIN quad_class_codes AS quad ON src.quad_class = quad.code
-- Geo Type
LEFT JOIN geo_type_codes AS a1_geo ON src.actor1_geo_type = a1_geo.code
LEFT JOIN geo_type_codes AS a2_geo ON src.actor2_geo_type = a2_geo.code
LEFT JOIN geo_type_codes AS ac_geo ON src.action_geo_type = ac_geo.code
-- 행위자 소속 국가(ISO 코드 기준)
LEFT JOIN country_codes AS a1_iso ON src.actor1_country_code = a1_iso.iso_code
LEFT JOIN country_codes AS a2_iso ON src.actor2_country_code = a2_iso.iso_code
-- 행위자 및 이벤트 위치 국가(FIPS 코드 기준)
LEFT JOIN country_codes AS a1_fips ON src.actor1_geo_country_code = a1_fips.fips_code
LEFT JOIN country_codes AS a2_fips ON src.actor2_geo_country_code = a2_fips.fips_code
LEFT JOIN country_codes AS ac_fips ON src.action_geo_country_code = ac_fips.fips_code
-- Actor 정보
LEFT JOIN role_codes AS a1_role ON src.actor1_type1_code = a1_role.code
LEFT JOIN role_codes AS a2_role ON src.actor2_type1_code = a2_role.code
LEFT JOIN organization_codes AS a1_org ON src.actor1_known_group_code = a1_org.code
LEFT JOIN organization_codes AS a2_org ON src.actor2_known_group_code = a2_org.code
LEFT JOIN ethnic_codes AS a1_eth ON src.actor1_ethnic_code = a1_eth.code
LEFT JOIN ethnic_codes AS a2_eth ON src.actor2_ethnic_code = a2_eth.code
LEFT JOIN religion_codes AS a1_rel ON src.actor1_religion1_code = a1_rel.code
<<<<<<< HEAD
LEFT JOIN religion_codes AS a2_rel ON src.actor2_religion1_code = a2_rel.code

{% if is_incremental() %}
    -- run_query 매크로를 사용해, 대상 테이블의 max(processed_at) 값을 먼저 조회해서 변수에 저장한다.
  {% set max_processed_at = run_query("SELECT max(processed_at) FROM " ~ this).columns[0].values()[0] %}
  
    -- 이 모델이 이미 데이터를 가지고 있다면, 최신 날짜보다 더 새로운 데이터만 처리
    WHERE src.processed_at > '{{ max_processed_at }}'
{% endif %}
=======
LEFT JOIN religion_codes AS a2_rel ON src.actor2_religion1_code = a2_rel.code
>>>>>>> 807e17e9
<|MERGE_RESOLUTION|>--- conflicted
+++ resolved
@@ -149,16 +149,4 @@
 LEFT JOIN ethnic_codes AS a1_eth ON src.actor1_ethnic_code = a1_eth.code
 LEFT JOIN ethnic_codes AS a2_eth ON src.actor2_ethnic_code = a2_eth.code
 LEFT JOIN religion_codes AS a1_rel ON src.actor1_religion1_code = a1_rel.code
-<<<<<<< HEAD
-LEFT JOIN religion_codes AS a2_rel ON src.actor2_religion1_code = a2_rel.code
-
-{% if is_incremental() %}
-    -- run_query 매크로를 사용해, 대상 테이블의 max(processed_at) 값을 먼저 조회해서 변수에 저장한다.
-  {% set max_processed_at = run_query("SELECT max(processed_at) FROM " ~ this).columns[0].values()[0] %}
-  
-    -- 이 모델이 이미 데이터를 가지고 있다면, 최신 날짜보다 더 새로운 데이터만 처리
-    WHERE src.processed_at > '{{ max_processed_at }}'
-{% endif %}
-=======
-LEFT JOIN religion_codes AS a2_rel ON src.actor2_religion1_code = a2_rel.code
->>>>>>> 807e17e9
+LEFT JOIN religion_codes AS a2_rel ON src.actor2_religion1_code = a2_rel.code