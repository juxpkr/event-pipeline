from __future__ import annotations
from airflow.models.dag import DAG
from airflow.operators.bash import BashOperator

# 날짜 및 시간 관련 라이브러리
import pendulum

with DAG(
    dag_id="gdelt_pipeline_full",
    start_date=pendulum.datetime(2025, 8, 26, tz="Asia/Seoul"),
    schedule="@hourly",  # 매시간 실행
    catchup=False,
    tags=["gdelt", "pipeline", "kafka", "spark"],
    doc_md="""
    ### GDELT 전체 파이프라인 DAG
    - 목적: Raw Producer → Kafka → Spark Processor → MinIO Silver Table
    - 순서: Raw Producer → Silver Processor
    """,
) as dag:
    # --- Task 정의 ---

    # Airflow 컨테이너 내부의 프로젝트 루트 경로
    project_root = "/opt/airflow"

    # 1. GDELT Raw 데이터 Producer (Kafka로 전송)
    task_raw_producer = BashOperator(
        task_id="gdelt_raw_producer",
<<<<<<< HEAD
        bash_command=f"python {project_root}/src/ingestion/gdelt/producer_gdelt_raw.py",
=======
        bash_command=f"python {project_root}/src/ingestion/gdelt/gdelt_raw_producer.py",
>>>>>>> 779a59c4
    )

    # 2. Spark Processor (Kafka → MinIO Silver Table)
    task_silver_processor = BashOperator(
        task_id="gdelt_silver_processor",
        bash_command=f"python {project_root}/src/processing/batch/gdelt_silver_processor.py",
    )

    # Task 순서 정의 (Producer → Processor)
    task_raw_producer >> task_silver_processor<|MERGE_RESOLUTION|>--- conflicted
+++ resolved
@@ -25,11 +25,7 @@
     # 1. GDELT Raw 데이터 Producer (Kafka로 전송)
     task_raw_producer = BashOperator(
         task_id="gdelt_raw_producer",
-<<<<<<< HEAD
-        bash_command=f"python {project_root}/src/ingestion/gdelt/producer_gdelt_raw.py",
-=======
         bash_command=f"python {project_root}/src/ingestion/gdelt/gdelt_raw_producer.py",
->>>>>>> 779a59c4
     )
 
     # 2. Spark Processor (Kafka → MinIO Silver Table)
